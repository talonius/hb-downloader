--- conflicted
+++ resolved
@@ -7,8 +7,8 @@
 
 
 class ConfigData(object):
-    VERSION = "0.5.0"
-    BUG_REPORT_URL = "https://github.com/MayeulC/hb-downloader/issues"
+    VERSION = "0.6.0"
+    BUG_REPORT_URL = "https://github.com/talonius/hb-downloader/issues"
     action = ""
     print_url = False
     download_location = ""
@@ -20,11 +20,8 @@
     chunk_size = 8192000
     ignore_md5 = False
     resume_downloads = True
-<<<<<<< HEAD
     download_product = "-not specified-"
-=======
     get_extra_file_info = False
->>>>>>> e40f2147
 
     download_platforms = {
         'audio': True,
