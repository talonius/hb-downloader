#!/usr/bin/env python3
# -*- coding: utf-8 -*-
import hb_downloader.logger as logger
from hb_downloader.config_data import ConfigData
from hb_downloader.configuration import Configuration
from hb_downloader.event_handler import EventHandler
from hb_downloader.humble_api.humble_api import HumbleApi
from hb_downloader.actions import Action

__author__ = "Brian Schkerke"
__copyright__ = "Copyright 2016 Brian Schkerke"
__license__ = "MIT"


print("Humble Bundle Downloader v%s" % ConfigData.VERSION)
print("This program is not affiliated nor endorsed by Humble Bundle, Inc.")
print("For any suggestion or bug report, please create an issue at:\n%s" %
      ConfigData.BUG_REPORT_URL)
print("")

# Load the configuration from the YAML file...
try:
    Configuration.load_configuration("/etc/hb_downloader.yaml")
except FileNotFoundError:
    print("Configuration File not found in /etc")
    print("Trying local instead...")
    Configuration.load_configuration("hb-downloader-settings.yaml")

Configuration.parse_command_line()
Configuration.dump_configuration()
Configuration.push_configuration()

validation_status, message = Configuration.validate_configuration()
if not validation_status:
    logger.display_message(False, "Error", message)
<<<<<<< HEAD
    exit("Invalid configuration.  Please check your command line arguments and"
         " hb-downloader-settings.yaml.")
=======
    exit("Invalid configuration.  Please check your command line arguments and "
         "hb-downloader-settings.yaml.")
>>>>>>> 710be1d8

# Initialize the event handlers.
EventHandler.initialize()

hapi = HumbleApi(ConfigData.auth_sess_cookie)

if not hapi.check_login():
        exit("Login to humblebundle.com failed."
             "  Please verify your authentication cookie")

logger.display_message(False, "Processing", "Downloading order list.")
game_keys = hapi.get_gamekeys()
logger.display_message(False, "Processing", "%s orders found." %
                       (len(game_keys)))

if ConfigData.action == "download":
    Action.batch_download(hapi, game_keys)
elif ConfigData.action == "download-product":
    if ConfigData.download_product in game_keys:
        Action.batch_download(hapi, [ConfigData.download_product])
    else:
        exit("Specified product key '" + ConfigData.download_product + "' was not found. These are the valid keys:\n" +
            ', '.join(game_keys))
else:
    Action.list_downloads(hapi, game_keys)


exit()<|MERGE_RESOLUTION|>--- conflicted
+++ resolved
@@ -33,13 +33,8 @@
 validation_status, message = Configuration.validate_configuration()
 if not validation_status:
     logger.display_message(False, "Error", message)
-<<<<<<< HEAD
-    exit("Invalid configuration.  Please check your command line arguments and"
-         " hb-downloader-settings.yaml.")
-=======
     exit("Invalid configuration.  Please check your command line arguments and "
          "hb-downloader-settings.yaml.")
->>>>>>> 710be1d8
 
 # Initialize the event handlers.
 EventHandler.initialize()
